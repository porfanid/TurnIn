--- conflicted
+++ resolved
@@ -6,15 +6,12 @@
                             QLabel, QLineEdit, QPushButton, QMessageBox)
 
 
-<<<<<<< HEAD
 from ..utils.credential_manager import save_credentials, load_credentials
 from ..utils.ssh import connect_to_proxy
 from ..config import PROXY_HOST, TEMP_DIR
-=======
 from src.utils.credential_manager import save_credentials, load_credentials, clear_credentials
 from src.utils.ssh import connect_to_proxy
 from src.config import PROXY_HOST, TEMP_DIR
->>>>>>> 148e706a
 
 class LoginWindow(QMainWindow):
     """
